--- conflicted
+++ resolved
@@ -26,13 +26,9 @@
     'ml-stars>=0.2,<0.3',
     'scikit-learn>=0.22.1,<1.2',
     'tabulate>=0.8.3,<0.9',
-<<<<<<< HEAD
     'numba>=0.48,<0.52',
-    'pyts>=0.9,<0.12',
     'torch>=1.4',
-=======
     'pyts>=0.11,<0.14',
->>>>>>> 072e9d2f
     'azure-cognitiveservices-anomalydetector>=0.3,<0.4',
     'xlsxwriter>=1.3.6,<1.4',
     'tqdm>=4.36.1',
