--- conflicted
+++ resolved
@@ -136,10 +136,6 @@
     test_suite='tests',
     tests_require=tests_require,
     url='https://github.com/sintel-dev/Orion',
-<<<<<<< HEAD
-    version='0.5.3.dev1',
-=======
     version='0.6.1.dev0',
->>>>>>> cb0d92c9
     zip_safe=False,
 )