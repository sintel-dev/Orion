#!/usr/bin/env python
# -*- coding: utf-8 -*-

from setuptools import setup, find_packages

try:
    with open('README.md', encoding='utf-8') as readme_file:
        readme = readme_file.read()
except IOError:
    readme = ''

try:
    with open('HISTORY.md', encoding='utf-8') as history_file:
        history = history_file.read()
except IOError:
    history = ''


install_requires = [
    "tensorflow>=2.5,<2.11;python_version>='3.8'",
    "tensorflow>=2.0,<2.5;python_version<'3.8'",
    "numpy>=1.19.3,<1.21;python_version>='3.8'",
    "numpy>=1.17.4,<1.21;python_version<'3.8'",
    "pandas>=1.1.3,<2;python_version>='3.8'",
    "pandas>=1,<2;python_version<'3.8'",
    "numba>=0.53,<0.58;python_version>='3.8'",
    "numba>=0.48,<0.58;python_version<'3.8'",
    's3fs>=0.2.2,<0.5',
    'mlblocks>=0.6,<0.7',
    'ml-stars>=0.1.3.dev0,<0.1.4',
<<<<<<< HEAD
    'scikit-learn>=0.24,<1.2',
=======
    'numpy>=1.17.4,<1.21',
    'pandas>=1,<2',
    'scikit-learn>=0.22,<1.2',
>>>>>>> b43b2f43
    'tabulate>=0.8.3,<0.9',
    "pyts>=0.11,<0.13;python_version>='3.8'",
    "pyts>=0.9,<0.12;python_version<'3.8'",
    'azure-cognitiveservices-anomalydetector>=0.3,<0.4',
    'xlsxwriter>=1.3.6,<1.4',
    'tqdm>=4.36.1',
    'stumpy>=1.7,<1.11',

    # fix conflict
    'protobuf<4',
    
    # fails on python 3.6
    'opencv-python<4.7',
]

setup_requires = [
    'pytest-runner>=2.11.1',
]

tests_require = [
    'pytest>=3.4.2',
    'pytest-cov>=2.6.0',
    'rundoc>=0.4.3,<0.5',
]

development_requires = [
    # general
    'pip>=9.0.1',
    'bumpversion>=0.5.3,<0.6',
    'watchdog>=0.8.3,<0.11',

    # docs
    'docutils>=0.12,<0.18',
    'm2r2>=0.2.5,<0.3',
    'nbsphinx>=0.5.0,<0.7',
    'Sphinx>=3,<3.3',
    'pydata-sphinx-theme<0.5',
    'autodocsumm>=0.1.10,<1',
    'markupsafe<2.1.0',
    'ipython>=6.5,<7.5',
    'Jinja2>=2,<3',

    # style check
    'flake8>=3.7.7,<4',
    'isort>=4.3.4,<5',

    # fix style issues
    'autoflake>=1.2,<2',
    'autopep8>=1.4.3,<2',
    'importlib-metadata<5',

    # distribute on PyPI
    'twine>=1.10.0,<4',
    'wheel>=0.30.0',

    # Advanced testing
    'coverage>=4.5.1,<6',
    'tox>=2.9.1,<4',
    'invoke',
]

setup(
    author="MIT Data To AI Lab",
    author_email='dailabmit@gmail.com',
    classifiers=[
        'Development Status :: 2 - Pre-Alpha',
        'Intended Audience :: Developers',
        'License :: OSI Approved :: MIT License',
        'Natural Language :: English',
        'Programming Language :: Python :: 3',
        'Programming Language :: Python :: 3.6',
        'Programming Language :: Python :: 3.7',
        'Programming Language :: Python :: 3.8',
        'Programming Language :: Python :: 3.9',
    ],
    description="Orion is a machine learning library built for unsupervised time series anomaly detection.",
    entry_points={
        'console_scripts': [
            'orion=orion.__main__:main'
        ],
        'mlblocks': [
            'primitives=orion:MLBLOCKS_PRIMITIVES',
            'pipelines=orion:MLBLOCKS_PIPELINES'
        ],
    },
    extras_require={
        'test': tests_require,
        'dev': development_requires + tests_require,
    },
    include_package_data=True,
    install_requires=install_requires,
    keywords='orion',
    license="MIT license",
    long_description=readme + '\n\n' + history,
    long_description_content_type='text/markdown',
    name='orion-ml',
    packages=find_packages(include=['orion', 'orion.*']),
    python_requires='>=3.6,<3.10',
    setup_requires=setup_requires,
    test_suite='tests',
    tests_require=tests_require,
    url='https://github.com/sintel-dev/Orion',
    version='0.5.3.dev0',
    zip_safe=False,
)<|MERGE_RESOLUTION|>--- conflicted
+++ resolved
@@ -28,13 +28,7 @@
     's3fs>=0.2.2,<0.5',
     'mlblocks>=0.6,<0.7',
     'ml-stars>=0.1.3.dev0,<0.1.4',
-<<<<<<< HEAD
     'scikit-learn>=0.24,<1.2',
-=======
-    'numpy>=1.17.4,<1.21',
-    'pandas>=1,<2',
-    'scikit-learn>=0.22,<1.2',
->>>>>>> b43b2f43
     'tabulate>=0.8.3,<0.9',
     "pyts>=0.11,<0.13;python_version>='3.8'",
     "pyts>=0.9,<0.12;python_version<'3.8'",
