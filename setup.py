--- conflicted
+++ resolved
@@ -27,12 +27,8 @@
     'scikit-learn>=0.22,<1.2',
     'tabulate>=0.8.3,<0.9',
     'numba>=0.48,<0.52',
-<<<<<<< HEAD
-    'pyts>=0.9,<0.11',
+    'pyts>=0.9,<0.12',
     'torch>=1.10,<1.13',
-=======
-    'pyts>=0.9,<0.12',
->>>>>>> 09b11efc
     'azure-cognitiveservices-anomalydetector>=0.3,<0.4',
     'xlsxwriter>=1.3.6,<1.4',
     'tqdm>=4.36.1',
