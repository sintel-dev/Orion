# -*- coding: utf-8 -*-

import logging
import math
import tempfile

import numpy as np
import pandas as pd
import tensorflow as tf
from mlprimitives.adapters.keras import build_layer
from mlprimitives.utils import import_object
from scipy import stats
from tensorflow.keras import backend as K
from tensorflow.keras.layers import Input
from tensorflow.keras.models import Sequential

from orion.primitives.timeseries_errors import reconstruction_errors

LOGGER = logging.getLogger(__name__)


class TadGAN(tf.keras.Model):
    """TadGAN class"""

    def __getstate__(self):
        networks = ['critic_x', 'critic_z', 'encoder', 'generator']
        modules = ['optimizer', 'critic_x_model', 'critic_z_model', 'encoder_generator_model']

        state = self.__dict__.copy()

        for module in modules:
            del state[module]

        for network in networks:
<<<<<<< HEAD
            with tempfile.NamedTemporaryFile(suffix='.hdf5', delete=True) as fd:
                tf.keras.models.save_model(state.pop(network), fd.name, overwrite=True)
=======
            with tempfile.NamedTemporaryFile(suffix='.hdf5', delete=False) as fd:
                keras.models.save_model(state.pop(network), fd.name, overwrite=True)
>>>>>>> 84388b88

                state[network + '_str'] = fd.read()

        return state

    def __setstate__(self, state):
        networks = ['critic_x', 'critic_z', 'encoder', 'generator']
        for network in networks:
            with tempfile.NamedTemporaryFile(suffix='.hdf5', delete=False) as fd:
                fd.write(state.pop(network + '_str'))
                fd.flush()

                state[network] = tf.keras.models.load_model(fd.name)

        self.__dict__ = state

    def _build_model(self, hyperparameters, layers, input_shape, name):
        x = Input(shape=input_shape)
        model = Sequential(name=name)

        for layer in layers:
            built_layer = build_layer(layer, hyperparameters)
            model.add(built_layer)

        return tf.keras.Model(x, model(x), name=name)

    def _wasserstein_loss(self, y_true, y_pred):
        return K.mean(y_true * y_pred)

    def __init__(self, shape, encoder_input_shape, generator_input_shape, critic_x_input_shape,
                 critic_z_input_shape, layers_encoder, layers_generator, layers_critic_x,
                 layers_critic_z, optimizer, learning_rate=0.0005, epochs=50, latent_dim=20,
                 batch_size=64, iterations_critic=5, validation_split=0.2, callbacks=tuple(),
                 shuffle=True, verbose=True, detailed=False, **hyperparameters):
        """Initialize the TadGAN object.

        Args:
            shape (tuple):
                Tuple denoting the shape of an input sample.
            encoder_input_shape (tuple):
                Shape of encoder input.
            generator_input_shape (tuple):
                Shape of generator input.
            critic_x_input_shape (tuple):
                Shape of critic_x input.
            critic_z_input_shape (tuple):
                Shape of critic_z input.
            layers_encoder (list):
                List containing layers of encoder.
            layers_generator (list):
                List containing layers of generator.
            layers_critic_x (list):
                List containing layers of critic_x.
            layers_critic_z (list):
                List containing layers of critic_z.
            optimizer (str):
                String denoting the keras optimizer.
            learning_rate (float):
                Optional. Float denoting the learning rate of the optimizer. Default 0.005.
            epochs (int):
                Optional. Integer denoting the number of epochs. Default 2000.
            latent_dim (int):
                Optional. Integer denoting dimension of latent space. Default 20.
            batch_size (int):
                Integer denoting the batch size. Default 64.
            iterations_critic (int):
                Optional. Integer denoting the number of critic training steps per one
                Generator/Encoder training step. Default 5.
            validation_split (float): Optional. Float between 0 and 1. Fraction of the training
                data to be used as validation data. Default 0.2.
            callacks (tuple):
                Optional. List of callbacks to apply during training.
            verbose (int or bool):
                Optional. Verbosity mode where 0 = silent, 1 = progress bar,
                2 = one line per epoch. Default False.
            detailed (bool):
                Optional. Whether to output all loss values in verbose mode.
            hyperparameters (dictionary):
                Optional. Dictionary containing any additional inputs.
        """
        super(TadGAN, self).__init__()

        self.shape = shape
        self.batch_size = batch_size
        self.latent_dim = latent_dim
        self.iterations_critic = iterations_critic
        self.epochs = epochs
        self.shuffle = shuffle
        self.verbose = verbose
        self.detailed = detailed
        self.validation_split = validation_split
        self.hyperparameters = hyperparameters

        self.optimizer = import_object(optimizer)(learning_rate)

        for callback in callbacks:
            callback['class'] = import_object(callback['class'])

        self.callbacks = callbacks

        self.encoder_input_shape = encoder_input_shape
        self.generator_input_shape = generator_input_shape
        self.critic_x_input_shape = critic_x_input_shape
        self.critic_z_input_shape = critic_z_input_shape

        self.layers_encoder, self.layers_generator = layers_encoder, layers_generator
        self.layers_critic_x, self.layers_critic_z = layers_critic_x, layers_critic_z

        self.encoder = self._build_model(hyperparameters, self.layers_encoder,
                                         self.encoder_input_shape, name='encoder')
        self.generator = self._build_model(hyperparameters, self.layers_generator,
                                           self.generator_input_shape, name='generator')
        self.critic_x = self._build_model(hyperparameters, self.layers_critic_x,
                                          self.critic_x_input_shape, name='critic_x')
        self.critic_z = self._build_model(hyperparameters, self.layers_critic_z,
                                          self.critic_z_input_shape, name='critic_z')

        self.gp_weight = 10
        self.cycle_weight = 10

        self.compile()

    def compile(self, **kwargs):
        super(TadGAN, self).compile(**kwargs)

        # losses
        self.encoder_generator_loss_fn = self._wasserstein_loss
        self.critic_x_loss_fn = self._wasserstein_loss
        self.critic_z_loss_fn = self._wasserstein_loss
        self.cycle_loss_fn = tf.keras.losses.MeanSquaredError()

    def get_output(self, cx_loss, cz_loss, eg_loss):
        if self.detailed:
            output = {
                # format Cx loss
                "Cx_loss": cx_loss[0],
                "Cx_real": cx_loss[1],
                "Cx_fake": cx_loss[2],
                "Cx_gp": cx_loss[3],
                # format Cz loss
                "Cz_loss": cz_loss[0],
                "Cz_real": cz_loss[1],
                "Cz_fake": cz_loss[2],
                "Cz_gp": cz_loss[3],
                # format EG loss
                "EG_loss": eg_loss[0],
                "EG_x": eg_loss[1],
                "EG_z": eg_loss[2],
                "EG_mse": eg_loss[3]
            }

        else:
            output = {
                "Cx_loss": cx_loss[0],
                "Cz_loss": cz_loss[0],
                "EG_loss": eg_loss[0]
            }

        return output

    def gradient_penalty(self, critic, batch_size, inputs):
        """ Calculates the gradient penalty.

        This loss is calculated on an interpolated signal
        and added to the discriminator loss.

        Args:
            inputs[0] x     original input
            inputs[1] x_    predicted input
        """
        # Get the interpolated signal
        alpha = tf.random.uniform([batch_size, 1, 1])
        interpolated = (alpha * inputs[0]) + ((1 - alpha) * inputs[1])

        with tf.GradientTape() as gp_tape:
            gp_tape.watch(interpolated)
            # 1. Get the critic output for this interpolated signal.
            pred = critic(interpolated, training=True)

        # 2. Calculate the gradients w.r.t to this interpolated signal.
        grads = gp_tape.gradient(pred, [interpolated])[0]
        # 3. Calculate the norm of the gradients.
        norm = tf.sqrt(tf.reduce_sum(tf.square(grads), axis=np.arange(1, len(grads.shape))))
        gp = tf.reduce_mean((norm - 1.0) ** 2)
        return gp

    def train_step(self, X):
        if isinstance(X, tuple):
            X = X[0]

        batch_size = tf.shape(X)[0]
        mini_batch_size = batch_size // self.iterations_critic

        fake = tf.ones((mini_batch_size, 1))
        valid = -tf.ones((mini_batch_size, 1))

        batch_cx_loss = []
        batch_cz_loss = []

        # Train the critics
        for j in range(self.iterations_critic):
            x = X[j * mini_batch_size: (j + 1) * mini_batch_size]
            z = tf.random.normal(shape=(mini_batch_size, self.latent_dim, 1))

            with tf.GradientTape(persistent=True) as tape:
                x_ = self.generator(z, training=True)  # z -> x
                z_ = self.encoder(x, training=True)  # x -> z

                cx_real = self.critic_x(x, training=True)
                cx_fake = self.critic_x(x_, training=True)

                cz_real = self.critic_z(z, training=True)
                cz_fake = self.critic_z(z_, training=True)

                # Calculate loss real
                cx_real_cost = self.critic_x_loss_fn(cx_real, valid)
                cz_real_cost = self.critic_z_loss_fn(cz_real, valid)

                # Calculate loss fake
                cx_fake_cost = self.critic_x_loss_fn(cx_fake, fake)
                cz_fake_cost = self.critic_z_loss_fn(cz_fake, fake)

                # Calculate the gradient penalty
                cx_gp = self.gradient_penalty(self.critic_x, mini_batch_size, (x, x_))
                cz_gp = self.gradient_penalty(self.critic_z, mini_batch_size, (z, z_))

                # Add the gradient penalty to the original loss
                cx_loss = cx_real_cost + cx_fake_cost + self.gp_weight * cx_gp
                cz_loss = cz_real_cost + cz_fake_cost + self.gp_weight * cz_gp

            # Get the gradients for the critics
            cx_grads = tape.gradient(cx_loss, self.critic_x.trainable_weights)
            cz_grads = tape.gradient(cz_loss, self.critic_z.trainable_weights)

            # Update the weights of the critics
            self.optimizer.apply_gradients(zip(cx_grads, self.critic_x.trainable_weights))
            self.optimizer.apply_gradients(zip(cz_grads, self.critic_z.trainable_weights))

            # Record loss
            batch_cx_loss.append([cx_loss, cx_real_cost, cx_fake_cost, cx_gp])
            batch_cz_loss.append([cz_loss, cz_real_cost, cz_fake_cost, cz_gp])

        with tf.GradientTape() as tape:
            x_ = self.generator(z, training=True)  # z -> x
            z_ = self.encoder(x, training=True)  # x -> z
            cycled_x = self.generator(z_, training=True)  # x -> z -> x

            cx_fake = self.critic_x(x_, training=True)
            cz_fake = self.critic_z(z_, training=True)

            # Generator/encoder loss
            x_cost = self.encoder_generator_loss_fn(cx_fake, valid)
            z_cost = self.encoder_generator_loss_fn(cz_fake, valid)

            # Generator/encoder cycle loss
            cycle_loss = self.cycle_loss_fn(cycled_x, x)

            # Total loss
            eg_loss = x_cost + z_cost + self.cycle_weight * cycle_loss

        # Get the gradients for the encoder/generator
        encoder_generator_grads = tape.gradient(eg_loss,
                                                self.encoder.trainable_variables +
                                                self.generator.trainable_variables)

        # Update the weights of the encoder/generator
        self.optimizer.apply_gradients(
            zip(encoder_generator_grads, self.encoder.trainable_variables +
                self.generator.trainable_variables))

        batch_cx_loss = np.mean(np.array(batch_cx_loss), axis=1)
        batch_cz_loss = np.mean(np.array(batch_cz_loss), axis=1)
        batch_eg_loss = (eg_loss, x_cost, z_cost, cycle_loss)

        return self.get_output(batch_cx_loss, batch_cz_loss, batch_eg_loss)

    def test_step(self, x):
        if isinstance(x, tuple):
            x = x[0]

        batch_size = tf.shape(x)[0]

        # Prepare data
        fake = tf.ones((batch_size, 1))
        valid = -tf.ones((batch_size, 1))

        z = tf.random.normal(shape=(batch_size, self.latent_dim, 1))

        x_ = self.generator(z)  # z -> x
        z_ = self.encoder(x)  # x -> z
        cycled_x = self.generator(z_)  # x -> z -> x

        cx_real = self.critic_x(x)
        cx_fake = self.critic_x(x_)

        cz_real = self.critic_z(z)
        cz_fake = self.critic_z(z_)

        # Calculate losses
        cx_real_cost = self.critic_x_loss_fn(cx_real, valid)
        cz_real_cost = self.critic_z_loss_fn(cz_real, valid)

        cx_fake_cost = self.critic_x_loss_fn(cx_fake, fake)
        cz_fake_cost = self.critic_z_loss_fn(cz_fake, fake)

        cx_gp = self.gradient_penalty(self.critic_x, batch_size, (x, x_))
        cz_gp = self.gradient_penalty(self.critic_z, batch_size, (z, z_))

        x_cost = self.encoder_generator_loss_fn(cx_fake, valid)
        z_cost = self.encoder_generator_loss_fn(cz_fake, valid)

        cycle_loss = self.cycle_loss_fn(cycled_x, x)

        # Loss combination
        cx_loss = cx_real_cost + cx_fake_cost + cx_gp * self.gp_weight
        cz_loss = cz_real_cost + cz_fake_cost + cz_gp * self.gp_weight
        eg_loss = x_cost + z_cost + self.cycle_weight * cycle_loss

        return self.get_output((cx_loss, cx_real_cost, cx_fake_cost, cx_gp),
                               (cz_loss, cz_real_cost, cz_fake_cost, cz_gp),
                               (eg_loss, x_cost, z_cost, cycle_loss))

    def call(self, X):
        z_ = self.encoder(X)
        y_hat = self.generator(z_)
        critic = self.critic_x(X)

        return y_hat, critic

    def fit(self, X, **kwargs):
        """Fit the TadGAN.

        Args:
            X (ndarray):
                N-dimensional array containing the input training sequences for the model.
        """
        if self.validation_split > 0:
            valid_length = round(len(X) * self.validation_split)
            train = X[:-valid_length].copy()
            valid = X[-valid_length:].copy()

            valid = valid.astype(np.float)
            valid = tf.data.Dataset.from_tensor_slices(valid).shuffle(valid.shape[0])
            valid = valid.batch(self.batch_size, drop_remainder=True)

            callbacks = [
                callback['class'](**callback.get('args', dict()))
                for callback in self.callbacks
            ]

        else:
            train = X.copy()
            valid = None
            callbacks = None

        train = train.astype(np.float)
        train = tf.data.Dataset.from_tensor_slices(train).shuffle(train.shape[0])
        train = train.batch(self.batch_size, drop_remainder=True)

        super().fit(train, validation_data=valid, epochs=self.epochs, verbose=self.verbose,
                    callbacks=callbacks, batch_size=self.batch_size,
                    shuffle=self.shuffle, **kwargs)

    def predict(self, X):
        """Predict values using the initialized object.

        Args:
            X (ndarray):
                N-dimensional array containing the input sequences for the model.

        Returns:
            ndarray:
                N-dimensional array containing the reconstructions for each input sequence.
            ndarray:
                N-dimensional array containing the critic scores for each input sequence.
        """
        y_hat, critic = self.call(X)

        return y_hat.numpy(), critic.numpy()


def _compute_critic_score(critics, smooth_window):
    """Compute an array of anomaly scores.

    Args:
        critics (ndarray):
            Critic values.
        smooth_window (int):
            Smooth window that will be applied to compute smooth errors.

    Returns:
        ndarray:
            Array of anomaly scores.
    """
    critics = np.asarray(critics)
    l_quantile = np.quantile(critics, 0.25)
    u_quantile = np.quantile(critics, 0.75)
    in_range = np.logical_and(critics >= l_quantile, critics <= u_quantile)
    critic_mean = np.mean(critics[in_range])
    critic_std = np.std(critics)

    z_scores = np.absolute((np.asarray(critics) - critic_mean) / critic_std) + 1
    z_scores = pd.Series(z_scores).rolling(
        smooth_window, center=True, min_periods=smooth_window // 2).mean().values

    return z_scores


def score_anomalies(y, y_hat, critic, index, score_window=10, critic_smooth_window=None,
                    error_smooth_window=None, smooth=True, rec_error_type="point", comb="mult",
                    lambda_rec=0.5):
    """Compute an array of anomaly scores.

    Anomaly scores are calculated using a combination of reconstruction error and critic score.

    Args:
        y (ndarray):
            Ground truth.
        y_hat (ndarray):
            Predicted values. Each timestamp has multiple predictions.
        index (ndarray):
            time index for each y (start position of the window)
        critic (ndarray):
            Critic score. Each timestamp has multiple critic scores.
        score_window (int):
            Optional. Size of the window over which the scores are calculated.
            If not given, 10 is used.
        critic_smooth_window (int):
            Optional. Size of window over which smoothing is applied to critic.
            If not given, 200 is used.
        error_smooth_window (int):
            Optional. Size of window over which smoothing is applied to error.
            If not given, 200 is used.
        smooth (bool):
            Optional. Indicates whether errors should be smoothed.
            If not given, `True` is used.
        rec_error_type (str):
            Optional. The method to compute reconstruction error. Can be one of
            `["point", "area", "dtw"]`. If not given, 'point' is used.
        comb (str):
            Optional. How to combine critic and reconstruction error. Can be one
            of `["mult", "sum", "rec"]`. If not given, 'mult' is used.
        lambda_rec (float):
            Optional. Used if `comb="sum"` as a lambda weighted sum to combine
            scores. If not given, 0.5 is used.

    Returns:
        ndarray:
            Array of anomaly scores.
    """

    critic_smooth_window = critic_smooth_window or math.trunc(y.shape[0] * 0.01)
    error_smooth_window = error_smooth_window or math.trunc(y.shape[0] * 0.01)

    step_size = 1  # expected to be 1

    true_index = index  # no offset

    true = [item[0] for item in y.reshape((y.shape[0], -1))]

    for item in y[-1][1:]:
        true.extend(item)

    critic_extended = list()
    for c in critic:
        critic_extended.extend(np.repeat(c, y_hat.shape[1]).tolist())

    critic_extended = np.asarray(critic_extended).reshape((-1, y_hat.shape[1]))

    critic_kde_max = []
    pred_length = y_hat.shape[1]
    num_errors = y_hat.shape[1] + step_size * (y_hat.shape[0] - 1)

    for i in range(num_errors):
        critic_intermediate = []

        for j in range(max(0, i - num_errors + pred_length), min(i + 1, pred_length)):
            critic_intermediate.append(critic_extended[i - j, j])

        if len(critic_intermediate) > 1:
            discr_intermediate = np.asarray(critic_intermediate)
            try:
                critic_kde_max.append(discr_intermediate[np.argmax(
                    stats.gaussian_kde(discr_intermediate)(critic_intermediate))])
            except np.linalg.LinAlgError:
                critic_kde_max.append(np.median(discr_intermediate))
        else:
            critic_kde_max.append(np.median(np.asarray(critic_intermediate)))

    # Compute critic scores
    critic_scores = _compute_critic_score(critic_kde_max, critic_smooth_window)

    # Compute reconstruction scores
    rec_scores, predictions = reconstruction_errors(
        y, y_hat, step_size, score_window, error_smooth_window, smooth, rec_error_type)

    rec_scores = stats.zscore(rec_scores)
    rec_scores = np.clip(rec_scores, a_min=0, a_max=None) + 1

    # Combine the two scores
    if comb == "mult":
        final_scores = np.multiply(critic_scores, rec_scores)

    elif comb == "sum":
        final_scores = (1 - lambda_rec) * (critic_scores - 1) + lambda_rec * (rec_scores - 1)

    elif comb == "rec":
        final_scores = rec_scores

    else:
        raise ValueError(
            'Unknown combination specified {}, use "mult", "sum", or "rec" instead.'.format(comb))

    true = [[t] for t in true]
    return final_scores, true_index, true, predictions<|MERGE_RESOLUTION|>--- conflicted
+++ resolved
@@ -32,13 +32,8 @@
             del state[module]
 
         for network in networks:
-<<<<<<< HEAD
             with tempfile.NamedTemporaryFile(suffix='.hdf5', delete=True) as fd:
                 tf.keras.models.save_model(state.pop(network), fd.name, overwrite=True)
-=======
-            with tempfile.NamedTemporaryFile(suffix='.hdf5', delete=False) as fd:
-                keras.models.save_model(state.pop(network), fd.name, overwrite=True)
->>>>>>> 84388b88
 
                 state[network + '_str'] = fd.read()
 
