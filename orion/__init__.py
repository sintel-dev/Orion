--- conflicted
+++ resolved
@@ -2,11 +2,7 @@
 
 __author__ = """MIT Data To AI Lab"""
 __email__ = 'dailabmit@gmail.com'
-<<<<<<< HEAD
-__version__ = '0.4.1'
-=======
 __version__ = '0.5.0.dev0'
->>>>>>> 0f7afbca
 
 import os
 
